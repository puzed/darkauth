import type { IncomingMessage, ServerResponse } from "node:http";
import { z } from "zod/v4";
import { ForbiddenError } from "../../errors.js";
import { genericErrors } from "../../http/openapi-helpers.js";
import { updateUserBasic } from "../../models/users.js";
import type { Context, ControllerSchema, HttpHandler } from "../../types.js";
import { withAudit } from "../../utils/auditWrapper.js";
import { parseJsonSafely, readBody, sendJson } from "../../utils/http.js";

const Req = z
  .object({
    email: z.string().email().nullable().optional(),
    name: z.string().nullable().optional(),
  })
  .partial();

const Resp = z
  .object({
    sub: z.string(),
    email: z.string().nullable().optional(),
    name: z.string().nullable().optional(),
  })
  .partial();

async function updateUserHandler(
  context: Context,
  request: IncomingMessage,
  response: ServerResponse,
  sub: string
): Promise<void> {
  const sessionData = await (await import("../../services/sessions.js")).requireSession(
    context,
    request,
    true
  );
  if (!sessionData.adminRole || sessionData.adminRole !== "write") {
    throw new ForbiddenError("Write access required");
  }

  const body = await readBody(request);
  const raw = parseJsonSafely(body);
  const payload = Req.parse(raw);
  const updated = await updateUserBasic(context, sub, {
    email:
      payload.email === undefined
        ? undefined
        : payload.email === null
          ? undefined
          : payload.email.trim().toLowerCase(),
    name:
      payload.name === undefined
        ? undefined
        : payload.name === null
          ? undefined
          : payload.name.trim(),
  });
  sendJson(response, 200, updated);
}

export const updateUser = withAudit({
  eventType: "USER_UPDATE",
  resourceType: "user",
  extractResourceId: (_body: unknown, params: string[]) => params[0],
})(updateUserHandler as HttpHandler);

// OpenAPI schema definition
<<<<<<< HEAD
=======
const Req = z
  .object({
    email: z.string().email().nullable().optional(),
    name: z.string().nullable().optional(),
  })
  .partial();

const Resp = z
  .object({
    sub: z.string(),
    email: z.string().nullable().optional(),
    name: z.string().nullable().optional(),
  })
  .partial();

>>>>>>> 8b55d1ec
export const schema = {
  method: "PUT",
  path: "/admin/users/{sub}",
  tags: ["Users"],
  summary: "Update user",
  params: z.object({ sub: z.string() }),
  body: {
    description: "",
    required: true,
    contentType: "application/json",
    schema: Req,
  },
  responses: {
    200: { description: "OK", content: { "application/json": { schema: Resp } } },
    ...genericErrors,
  },
} as const satisfies ControllerSchema;<|MERGE_RESOLUTION|>--- conflicted
+++ resolved
@@ -63,25 +63,6 @@
   extractResourceId: (_body: unknown, params: string[]) => params[0],
 })(updateUserHandler as HttpHandler);
 
-// OpenAPI schema definition
-<<<<<<< HEAD
-=======
-const Req = z
-  .object({
-    email: z.string().email().nullable().optional(),
-    name: z.string().nullable().optional(),
-  })
-  .partial();
-
-const Resp = z
-  .object({
-    sub: z.string(),
-    email: z.string().nullable().optional(),
-    name: z.string().nullable().optional(),
-  })
-  .partial();
-
->>>>>>> 8b55d1ec
 export const schema = {
   method: "PUT",
   path: "/admin/users/{sub}",
